{
    "name": "lastzero/sympathy",
    "type": "library",
    "description": "Components for Silex / Symfony",
    "keywords": ["css","assetic","database","db","dao","model","symfony","silex"],
    "homepage": "https://github.com/lastzero/sympathy",
    "license": "MIT",
    "authors": [
        {
            "name": "Michael Mayer",
            "email": "michael@liquidbytes.net",
            "homepage": "http://www.liquidbytes.net/",
            "role": "Developer"
        }
    ],
    "require": {
        "php": ">=5.4",
        "doctrine/dbal": "~2.3",
<<<<<<< HEAD
        "symfony/translation": "~2.3",
        "symfony/validator": "~2.3",
        "lastzero/test-tools": "dev-master",
        "natxet/CssMin": "dev-master",
        "silex/silex": "~1.2"
=======
        "lastzero/test-tools": "dev-master"
>>>>>>> 96078d51
    },
    "require-dev": {
        "natxet/CssMin": "dev-master",
        "symfony/translation": "~2.3",
        "symfony/validator": "~2.3",
        "kriswallsmith/assetic": "~1.1"
    },
    "autoload": {
        "psr-0": { "Sympathy": "src/" }
    }
}<|MERGE_RESOLUTION|>--- conflicted
+++ resolved
@@ -16,15 +16,11 @@
     "require": {
         "php": ">=5.4",
         "doctrine/dbal": "~2.3",
-<<<<<<< HEAD
         "symfony/translation": "~2.3",
         "symfony/validator": "~2.3",
-        "lastzero/test-tools": "dev-master",
         "natxet/CssMin": "dev-master",
-        "silex/silex": "~1.2"
-=======
+        "silex/silex": "~1.2",
         "lastzero/test-tools": "dev-master"
->>>>>>> 96078d51
     },
     "require-dev": {
         "natxet/CssMin": "dev-master",
